{
	"name": "rome-website",
	"private": true,
	"scripts": {
		"build": "sass --style=compressed src/styles:src/_includes/styles && cross-env ELEVENTY_ENV=production eleventy",
		"build:styles": "sass --style=compressed src/styles:src/_includes/styles",
		"start": "npm-run-all build:styles --parallel watch:*",
		"watch:eleventy": "eleventy --serve",
		"watch:sass": "npm run build:styles -- --watch"
	},
	"devDependencies": {
		"@11ty/eleventy": "^0.12.1",
		"@11ty/eleventy-navigation": "^0.3.2",
		"@11ty/eleventy-plugin-syntaxhighlight": "^3.2.2",
		"clean-css": "^4.2.4",
		"cross-env": "^7.0.3",
		"docsearch.js": "^2.6.3",
		"dotenv": "^16.0.0",
		"eleventy-plugin-nesting-toc": "^1.3.0",
		"html-minifier": "^4.0.0",
		"markdown-it-anchor": "^5.3.0",
		"markdown-it-header-sections": "^1.0.0",
		"markdown-it-imsize": "^2.0.1",
		"npm-run-all": "^4.1.5",
		"sass": "^1.49.9",
		"terser": "^4.8.0",
		"ts-node": "^10.7.0",
		"typescript": "^4.6.2"
	},
<<<<<<< HEAD
	"engines": {
		"npm": "^8"
=======
	"dependencies": {
		"markdown-it-footnote": "^3.0.3"
>>>>>>> 45ce6414
	}
}<|MERGE_RESOLUTION|>--- conflicted
+++ resolved
@@ -27,12 +27,7 @@
 		"ts-node": "^10.7.0",
 		"typescript": "^4.6.2"
 	},
-<<<<<<< HEAD
-	"engines": {
-		"npm": "^8"
-=======
 	"dependencies": {
 		"markdown-it-footnote": "^3.0.3"
->>>>>>> 45ce6414
 	}
 }