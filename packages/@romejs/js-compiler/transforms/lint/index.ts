/**
 * Copyright (c) Facebook, Inc. and its affiliates.
 *
 * This source code is licensed under the MIT license found in the
 * LICENSE file in the root directory of this source tree.
 */

import defaultExportSameBasename from './defaultExportSameBasename';
import disallowVar from './disallowVar';
import emptyBlocks from './emptyBlocks';
import sparseArray from './sparseArray';
import noAsyncPromiseExecutor from './noAsyncPromiseExecutor';
import noCompareNegZero from './noCompareNegZero';
import noCondAssign from './noCondAssign';
import noDebugger from './noDebugger';
import noDuplicateKeys from './noDuplicateKeys';
import noDupeArgs from './noDupeArgs';
import noLabelVar from './noLabelVar';
import undeclaredVariables from './undeclaredVariables';
import unsafeNegation from './unsafeNegation';
import unusedVariables from './unusedVariables';
import noUnsafeFinally from './noUnsafeFinally';
import noDeleteVars from './noDeleteVars';
import noTemplateCurlyInString from './noTemplateCurlyInString';
import noImportAssign from './noImportAssign';
import disallowMultipleSpacesInRegularExpressionLiterals from './disallowMultipleSpacesInRegularExpressionLiterals';

export const lintTransforms = [
  defaultExportSameBasename,
  disallowVar,
  emptyBlocks,
  sparseArray,
  noCompareNegZero,
  unsafeNegation,
  noAsyncPromiseExecutor,
  noCondAssign,
  noDuplicateKeys,
  noDupeArgs,
  noLabelVar,
  undeclaredVariables,
  unusedVariables,
  noUnsafeFinally,
  noDeleteVars,
  noTemplateCurlyInString,
  noImportAssign,
<<<<<<< HEAD
  disallowMultipleSpacesInRegularExpressionLiterals,
=======
  noDebugger,
>>>>>>> c9d85aa2
];<|MERGE_RESOLUTION|>--- conflicted
+++ resolved
@@ -43,9 +43,6 @@
   noDeleteVars,
   noTemplateCurlyInString,
   noImportAssign,
-<<<<<<< HEAD
+  noDebugger,
   disallowMultipleSpacesInRegularExpressionLiterals,
-=======
-  noDebugger,
->>>>>>> c9d85aa2
 ];