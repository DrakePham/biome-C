--- conflicted
+++ resolved
@@ -8,15 +8,11 @@
 import {CODE_FRAME_INDENT, CODE_FRAME_CONTEXT_LINES, GUTTER} from './constants';
 import {leftPad, formatAnsi} from '@romejs/string-ansi';
 import {showInvisibles} from './utils';
-<<<<<<< HEAD
 import {
   Diffs,
   constants as diffConstants,
   groupDiffByLines,
 } from '@romejs/string-diff';
-=======
-import {constants as diffConstants, groupDiffByLines} from '@romejs/string-diff';
->>>>>>> 65e4a690
 
 function formatDiffLine(diffs: Diffs) {
   return diffs.map(([type, text]) => {
