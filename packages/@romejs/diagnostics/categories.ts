/**
 * Copyright (c) Facebook, Inc. and its affiliates.
 *
 * This source code is licensed under the MIT license found in the
 * LICENSE file in the root directory of this source tree.
 */

// Rather than having a generic `string` type, we use string literals so there's one place where
// all category names are defined. This allows the naming scheme to be more easily reviewed and
// made consistent.
export type DiagnosticCategory =
  | LintDiagnosticCategory
  | 'analyzeDependencies/cjsExportInES'
  | 'args/fileNotFound'
  | 'args/invalid'
  | 'bundler/moduleCycle'
  | 'bundler/topLevelAwait'
  | 'compile/classes'
  | 'compile/jsx'
  | 'flags/invalid'
  | 'format/disabled'
  | 'internalError/httpServer'
  | 'internalError/request'
  | 'lint/disabled'
  | 'lint/pendingFixes'
  | 'lsp/parse'
  | 'parse/js'
  | 'parse/json'
  | 'parse/manifest'
  | 'parse/patchMatch'
  | 'parse/regex'
  | 'parse/semver'
  | 'parse/snapshots'
  | 'parse/spdxLicense'
  | 'parse/stringMarkup'
  | 'parse/url'
  | 'parse/url/query'
  | 'projectManager/incorrectConfigFilename'
  | 'projectManager/missing'
  | 'projectManager/nameCollision'
  | 'projectManager/vscMissing'
  | 'resolver/fetchFailed'
  | 'resolver/importTypeMismatch'
  | 'resolver/notFound'
  | 'resolver/unknownExport'
  | 'resolver/unsupported'
  | 'suppressions/duplicate'
  | 'suppressions/incorrectPrefix'
  | 'suppressions/missingSpace'
  | 'suppressions/missingTarget'
  | 'suppressions/unused'
  | 'tests/cancelled'
  | 'tests/disabled'
  | 'tests/failure'
  | 'tests/fixtureOptions'
  | 'tests/logs'
  | 'tests/noneDeclared'
  | 'tests/snapshots/frozen'
  | 'tests/snapshots/inlineMissingReceived'
  | 'tests/snapshots/inlineCollision'
  | 'tests/snapshots/incorrect'
  | 'tests/snapshots/missing'
  | 'tests/snapshots/redundant'
  | 'tests/timeout'
  | 'tests/unhandledRejection'
  | 'typeCheck/incompatible'
  | 'typeCheck/missingCondition'
  | 'typeCheck/notExhaustive'
  | 'typeCheck/uncallable'
  | 'typeCheck/undeclaredVariable'
  | 'typeCheck/unknownImport'
  | 'typeCheck/unknownProperty'
  | 'vsc/dirty'
  | 'v8/syntaxError';

export type DiagnosticCategoryPrefix =
  | 'analyzeDependencies'
  | 'args'
  | 'bundler'
  | 'compiler'
  | 'flags'
  | 'internalError'
  | 'lint'
  | 'lsp'
  | 'parse'
  | 'projectManager'
  | 'resolver'
  | 'tests'
  | 'typeCheck'
  | 'v8';

// EVERYTHING BELOW IS AUTOGENERATED. SEE SCRIPTS FOLDER FOR UPDATE SCRIPTS

type LintDiagnosticCategory =
  | 'lint/camelCase'
  | 'lint/caseSingleStatement'
  | 'lint/defaultExportSameBasename'
  | 'lint/doubleEquals'
  | 'lint/duplicateImportSource'
  | 'lint/emptyBlocks'
  | 'lint/emptyMatches'
  | 'lint/getterReturn'
  | 'lint/importDefaultBasename'
  | 'lint/inconsiderateLanguage'
<<<<<<< HEAD
  | 'lint/jsxA11yImgRedundantAlt'
=======
  | 'lint/jsxA11yIframeHasTitle'
  | 'lint/jsxA11yHTMLHasLang'
>>>>>>> 04da3745
  | 'lint/jsxKey'
  | 'lint/jsxNoCommentText'
  | 'lint/negationElse'
  | 'lint/noArguments'
  | 'lint/noAsyncPromiseExecutor'
  | 'lint/noCatchAssign'
  | 'lint/noChildrenProp'
  | 'lint/noCommaOperator'
  | 'lint/noCompareNegZero'
  | 'lint/noCondAssign'
  | 'lint/noDangerWithChildren'
  | 'lint/noDebugger'
  | 'lint/noDelete'
  | 'lint/noDeleteVars'
  | 'lint/noDupeArgs'
  | 'lint/noDuplicateCase'
  | 'lint/noDuplicateGroupNamesInRegularExpressions'
  | 'lint/noDuplicateKeys'
  | 'lint/noEmptyCharacterClass'
  | 'lint/noExplicitAny'
  | 'lint/noExtraBooleanCast'
  | 'lint/noFunctionAssign'
  | 'lint/noImportAssign'
  | 'lint/noLabelVar'
  | 'lint/noMultipleSpacesInRegularExpressionLiterals'
  | 'lint/noPosixInRegularExpression'
  | 'lint/noReferenceToNonExistingGroup'
  | 'lint/noSetterReturn'
  | 'lint/noShadowRestrictedNames'
  | 'lint/noShorthandArrayType'
  | 'lint/noTemplateCurlyInString'
  | 'lint/noUnsafeFinally'
  | 'lint/noVar'
  | 'lint/preferBlockStatements'
  | 'lint/preferFunctionDeclarations'
  | 'lint/preferTemplate'
  | 'lint/preferWhile'
  | 'lint/reactInJsxScope'
  | 'lint/restrictedGlobals'
  | 'lint/singleVarDeclarator'
  | 'lint/sortImportExportSpecifiers'
  | 'lint/sparseArray'
  | 'lint/stylePropObject'
  | 'lint/undeclaredVariables'
  | 'lint/unsafeNegation'
  | 'lint/unusedVariables'
  | 'lint/voidDomElementsNoChildren';<|MERGE_RESOLUTION|>--- conflicted
+++ resolved
@@ -102,12 +102,9 @@
   | 'lint/getterReturn'
   | 'lint/importDefaultBasename'
   | 'lint/inconsiderateLanguage'
-<<<<<<< HEAD
   | 'lint/jsxA11yImgRedundantAlt'
-=======
   | 'lint/jsxA11yIframeHasTitle'
   | 'lint/jsxA11yHTMLHasLang'
->>>>>>> 04da3745
   | 'lint/jsxKey'
   | 'lint/jsxNoCommentText'
   | 'lint/negationElse'
